--- conflicted
+++ resolved
@@ -17,13 +17,9 @@
 uuid = { version = "1.1", features = ["v4", "serde"] }
 # add features=["bevy"] to a dependent Cargo.toml to get the bevy-related features
 # We depend on a bugfix released specifically in 0.7.3
-<<<<<<< HEAD
-bevy = { version = "0.11", optional = true }
+bevy = { version = "0.12", optional = true }
 sdformat_rs = { git = "https://github.com/open-rmf/sdf_rust_experimental", rev = "48ebcad"}
 yaserde = "0.7"
-=======
-bevy = { version = "0.12", optional = true }
->>>>>>> 7c93231f
 urdf-rs = "0.7.3"
 # Used for lazy initialization of static variable when they are non const
 once_cell = "1"
