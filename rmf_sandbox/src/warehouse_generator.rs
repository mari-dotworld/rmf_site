<<<<<<< HEAD
use crate::level::Level;
use crate::model::Model;
use crate::site_map::{SiteMap, SiteMapLabel};
use crate::vertex::Vertex;
use crate::wall::Wall;
use crate::AppState;

=======
use super::level::Level;
use super::model::Model;
use super::site_map::{Handles, MaterialMap};
use super::ui_widgets::VisibleWindows;
use super::vertex::Vertex;
>>>>>>> 872965db
use bevy::prelude::*;
use bevy_egui::{egui, EguiContext};

#[derive(Default, Clone)]
struct Warehouse {
    pub area: f64,
    pub height: i32,
    pub aisle_width: f64,
}

#[derive(Component)]
struct WarehouseTag;

#[derive(Component)]
struct WarehouseRackTag(usize);

struct UiData(Warehouse);

fn warehouse_ui(
    mut egui_context: ResMut<EguiContext>,
    mut ui_data: ResMut<UiData>,
    mut warehouse: ResMut<Warehouse>,
) {
    let warehouse_request = &mut ui_data.0;

    egui::SidePanel::left("left").show(egui_context.ctx_mut(), |ui| {
        ui.heading("Warehouse Generator");
        ui.add_space(10.);
        if ui
            .add(egui::Slider::new(&mut warehouse_request.area, 400.0..=1000.0).text("Area (m^2)"))
            .changed()
        {
            *warehouse = warehouse_request.clone();
        }
        if ui
            .add(
                egui::Slider::new(&mut warehouse_request.aisle_width, 2.0..=8.0)
                    .text("Aisle width (m)"),
            )
            .changed()
        {
            *warehouse = warehouse_request.clone();
        };
        if ui
            .add(
                egui::Slider::new(&mut warehouse_request.height, 2..=6)
                    .text("Shelf height (m)")
                    .step_by(2.),
            )
            .changed()
        {
            *warehouse = warehouse_request.clone();
        };
    });
}

fn warehouse_generator(
    mut commands: Commands,
<<<<<<< HEAD
    warehouse: Res<Warehouse>,
    mut vertices: Query<&mut Vertex, With<WarehouseTag>>,
    warehouse_racks: Query<(Entity, &WarehouseRackTag), With<WarehouseRackTag>>,
    mut generation: Local<usize>,
=======
    mut warehouse_state: ResMut<WarehouseState>,
    mut meshes: ResMut<Assets<Mesh>>,
    mut materials: ResMut<Assets<StandardMaterial>>,
    mut material_map: ResMut<MaterialMap>,
    mesh_query: Query<(Entity, &Handle<Mesh>)>,
    handles: Res<Handles>,
    visible_windows: ResMut<VisibleWindows>,
    asset_server: Res<AssetServer>,
    point_light_query: Query<(Entity, &PointLight)>,
    directional_light_query: Query<(Entity, &DirectionalLight)>,
>>>>>>> 872965db
) {
    if !warehouse.is_changed() {
        return;
    }

    let width = warehouse.area.sqrt();
    let mut vertices: Vec<Mut<Vertex>> = vertices.iter_mut().collect();

    vertices[0].x_meters = -width / 2.;
    vertices[0].y_meters = -width / 2.;
    vertices[1].x_meters = width / 2.;
    vertices[1].y_meters = -width / 2.;
    vertices[2].x_meters = width / 2.;
    vertices[2].y_meters = width / 2.;
    vertices[3].x_meters = -width / 2.;
    vertices[3].y_meters = width / 2.;

    let rack_length = 2.3784;
    let num_racks = (width / rack_length - 1.) as i32;

    let aisle_width = warehouse.aisle_width;
    let rack_depth = 1.3;
    let aisle_spacing = aisle_width + 2. * rack_depth;
    let num_aisles = (width / aisle_spacing).floor() as i32;

<<<<<<< HEAD
    let vert_stacks = warehouse.height / 2;

    // clear all previous racks.
    *generation += 1;
    for (e, tag) in warehouse_racks.iter() {
        if tag.0 < *generation {
            commands.entity(e).despawn_recursive();
=======
        for aisle_idx in 0..num_aisles {
            let y = (aisle_idx as f64 - (num_aisles as f64 - 1.) / 2.) * aisle_spacing;
            add_racks(&mut level, -width / 2. + 1., y, 0., num_racks, vert_stacks);
        }
        level.spawn(&mut commands, &mut meshes, &handles, &asset_server);

        if !material_map.materials.contains_key("concrete_floor") {
            let albedo = asset_server.load("sandbox://textures/concrete_albedo_1024.png");
            let roughness = asset_server.load("sandbox://textures/concrete_roughness_1024.png");
            let concrete_floor_handle = materials.add(StandardMaterial {
                base_color_texture: Some(albedo.clone()),
                perceptual_roughness: 0.3,
                metallic_roughness_texture: Some(roughness.clone()),
                ..default()
            });
            material_map
                .materials
                .insert(String::from("concrete_floor"), concrete_floor_handle);
        }

        commands.spawn_bundle(PbrBundle {
            mesh: meshes.add(Mesh::from(shape::Plane { size: width as f32 })),
            material: material_map
                .materials
                .get("concrete_floor")
                .unwrap()
                .clone(),
            transform: Transform {
                rotation: Quat::from_rotation_x(1.5707963),
                ..Default::default()
            },
            ..Default::default()
        });

        let make_light_grid = true; // todo: select based on WASM and GPU (or not)
        if make_light_grid {
            // spawn a grid of lights for this level
            let light_spacing = 10.;
            let num_x_lights = (width / light_spacing).ceil() as i32;
            let num_y_lights = (width / light_spacing).ceil() as i32;
            let light_height = (warehouse_state.requested.height as f32) * 1.3 + 1.5;
            let light_range = light_height * 3.0;
            for x_idx in 0..num_x_lights {
                for y_idx in 0..num_y_lights {
                    let x = (x_idx as f64 - (num_x_lights as f64 - 1.) / 2.) * light_spacing;
                    let y = (y_idx as f64 - (num_y_lights as f64 - 1.) / 2.) * light_spacing;
                    commands.spawn_bundle(PointLightBundle {
                        transform: Transform::from_xyz(x as f32, y as f32, light_height),
                        point_light: PointLight {
                            intensity: 2000.,
                            range: light_range,
                            //shadows_enabled: true,
                            ..default()
                        },
                        ..default()
                    });
                }
            }
        } else {
            // create a single directional light (for machines without GPU)
            commands.spawn_bundle(DirectionalLightBundle {
                directional_light: DirectionalLight {
                    shadows_enabled: false,
                    illuminance: 20000.,
                    ..Default::default()
                },
                transform: Transform {
                    translation: Vec3::new(0., 0., 50.),
                    rotation: Quat::from_rotation_x(0.4),
                    ..Default::default()
                },
                ..Default::default()
            });
>>>>>>> 872965db
        }
    }

    for aisle_idx in 0..num_aisles {
        let y = (aisle_idx as f64 - (num_aisles as f64 - 1.) / 2.) * aisle_spacing;
        add_racks(
            &mut commands,
            *generation,
            -width / 2. + 1.,
            y,
            0.,
            num_racks,
            vert_stacks,
        );
    }
}

fn add_racks(
    commands: &mut Commands,
    generation: usize,
    x: f64,
    y: f64,
    yaw: f64,
    num_racks: i32,
    num_stacks: i32,
) {
    let rack_depth_spacing = 1.3;
    let rack_depth_offset = 0.5;
    let rack_length = 2.3784;
    let rack_height = 2.4;

    let pi_2 = 3.1415926 / 2.;
    for idx in 0..(num_racks + 1) {
        for vert_idx in 0..num_stacks {
            let z_offset = (vert_idx as f64) * rack_height;
            commands
                .spawn()
                .insert(Model::from_xyz_yaw(
                    "vert_beam1",
                    "OpenRobotics/PalletRackVertBeams",
                    x + (idx as f64) * rack_length,
                    y - rack_depth_offset - rack_depth_spacing / 2.,
                    z_offset,
                    yaw + pi_2,
                ))
                .insert(WarehouseRackTag(generation));
            commands
                .spawn()
                .insert(Model::from_xyz_yaw(
                    "vert_beam1",
                    "OpenRobotics/PalletRackVertBeams",
                    x + (idx as f64) * rack_length,
                    y - rack_depth_offset + rack_depth_spacing / 2.,
                    z_offset,
                    yaw + pi_2,
                ))
                .insert(WarehouseRackTag(generation));

            if idx < num_racks {
                let rack_x = x + ((idx + 1) as f64) * rack_length;
                commands
                    .spawn()
                    .insert(Model::from_xyz_yaw(
                        "horiz_beam1",
                        "OpenRobotics/PalletRackHorBeams",
                        rack_x,
                        y - rack_depth_offset - rack_depth_spacing / 2.,
                        z_offset,
                        yaw + pi_2,
                    ))
                    .insert(WarehouseRackTag(generation));
                commands
                    .spawn()
                    .insert(Model::from_xyz_yaw(
                        "horiz_beam1",
                        "OpenRobotics/PalletRackHorBeams",
                        rack_x,
                        y - rack_depth_offset + rack_depth_spacing / 2.,
                        z_offset,
                        yaw + pi_2,
                    ))
                    .insert(WarehouseRackTag(generation));
                let second_shelf_z_offset = 1.0;
                commands
                    .spawn()
                    .insert(Model::from_xyz_yaw(
                        "horiz_beam1",
                        "OpenRobotics/PalletRackHorBeams",
                        rack_x,
                        y - rack_depth_offset - rack_depth_spacing / 2.,
                        z_offset + second_shelf_z_offset,
                        yaw + pi_2,
                    ))
                    .insert(WarehouseRackTag(generation));
                commands
                    .spawn()
                    .insert(Model::from_xyz_yaw(
                        "horiz_beam1",
                        "OpenRobotics/PalletRackHorBeams",
                        rack_x,
                        y - rack_depth_offset + rack_depth_spacing / 2.,
                        z_offset + second_shelf_z_offset,
                        yaw + pi_2,
                    ))
                    .insert(WarehouseRackTag(generation));
            }
        }
    }
}

fn on_enter(mut commands: Commands) {
    let mut site_map = SiteMap::default();
    site_map.site_name = "new site".to_string();
    site_map.levels.push(Level::default());
    for i in 0..4 {
        commands
            .spawn()
            .insert(Vertex::default())
            .insert(WarehouseTag);
        commands
            .spawn()
            .insert(Wall {
                start: i,
                end: (i + 1) % 4,
                ..default()
            })
            .insert(WarehouseTag);
    }
    commands.insert_resource(site_map);
}

fn on_exit(mut commands: Commands) {
    commands.remove_resource::<SiteMap>();
}

pub struct WarehouseGeneratorPlugin;

impl Plugin for WarehouseGeneratorPlugin {
    fn build(&self, app: &mut App) {
        app.insert_resource(Warehouse {
            area: 400.,
            height: 2,
            aisle_width: 5.,
            ..Default::default()
        })
        .insert_resource(UiData(Warehouse {
            area: 400.,
            height: 2,
            aisle_width: 5.,
            ..Default::default()
        }));
        app.add_system_set(SystemSet::on_enter(AppState::WarehouseGenerator).with_system(on_enter));
        app.add_system_set(
            SystemSet::on_update(AppState::WarehouseGenerator)
                .with_system(warehouse_ui)
                // FIXME: Since spawning of the actual meshes is done by SiteMapPlugin and bevy commands
                // are ran at the end of a stage, it is possible for entities to both despawn and spawn
                // "at the same time", this will cause bevy to panic.
                // The exclusive system is a super hacky workaround to make it not panic, we should
                // look at a proper solution that avoids race condition.
                .with_system(warehouse_generator.exclusive_system().before(SiteMapLabel)),
        );
        app.add_system_set(SystemSet::on_exit(AppState::WarehouseGenerator).with_system(on_exit));
    }
}<|MERGE_RESOLUTION|>--- conflicted
+++ resolved
@@ -1,18 +1,9 @@
-<<<<<<< HEAD
 use crate::level::Level;
 use crate::model::Model;
-use crate::site_map::{SiteMap, SiteMapLabel};
+use crate::site_map::{MaterialMap, SiteMap, SiteMapLabel};
 use crate::vertex::Vertex;
 use crate::wall::Wall;
 use crate::AppState;
-
-=======
-use super::level::Level;
-use super::model::Model;
-use super::site_map::{Handles, MaterialMap};
-use super::ui_widgets::VisibleWindows;
-use super::vertex::Vertex;
->>>>>>> 872965db
 use bevy::prelude::*;
 use bevy_egui::{egui, EguiContext};
 
@@ -71,27 +62,23 @@
 
 fn warehouse_generator(
     mut commands: Commands,
-<<<<<<< HEAD
     warehouse: Res<Warehouse>,
     mut vertices: Query<&mut Vertex, With<WarehouseTag>>,
     warehouse_racks: Query<(Entity, &WarehouseRackTag), With<WarehouseRackTag>>,
     mut generation: Local<usize>,
-=======
-    mut warehouse_state: ResMut<WarehouseState>,
     mut meshes: ResMut<Assets<Mesh>>,
     mut materials: ResMut<Assets<StandardMaterial>>,
     mut material_map: ResMut<MaterialMap>,
-    mesh_query: Query<(Entity, &Handle<Mesh>)>,
-    handles: Res<Handles>,
-    visible_windows: ResMut<VisibleWindows>,
+    // mesh_query: Query<(Entity, &Handle<Mesh>)>,
+    //handles: Res<Handles>,
     asset_server: Res<AssetServer>,
-    point_light_query: Query<(Entity, &PointLight)>,
-    directional_light_query: Query<(Entity, &DirectionalLight)>,
->>>>>>> 872965db
+    //point_light_query: Query<(Entity, &PointLight)>,
+    //directional_light_query: Query<(Entity, &DirectionalLight)>,
 ) {
     if !warehouse.is_changed() {
         return;
     }
+
 
     let width = warehouse.area.sqrt();
     let mut vertices: Vec<Mut<Vertex>> = vertices.iter_mut().collect();
@@ -113,7 +100,6 @@
     let aisle_spacing = aisle_width + 2. * rack_depth;
     let num_aisles = (width / aisle_spacing).floor() as i32;
 
-<<<<<<< HEAD
     let vert_stacks = warehouse.height / 2;
 
     // clear all previous racks.
@@ -121,41 +107,7 @@
     for (e, tag) in warehouse_racks.iter() {
         if tag.0 < *generation {
             commands.entity(e).despawn_recursive();
-=======
-        for aisle_idx in 0..num_aisles {
-            let y = (aisle_idx as f64 - (num_aisles as f64 - 1.) / 2.) * aisle_spacing;
-            add_racks(&mut level, -width / 2. + 1., y, 0., num_racks, vert_stacks);
-        }
-        level.spawn(&mut commands, &mut meshes, &handles, &asset_server);
-
-        if !material_map.materials.contains_key("concrete_floor") {
-            let albedo = asset_server.load("sandbox://textures/concrete_albedo_1024.png");
-            let roughness = asset_server.load("sandbox://textures/concrete_roughness_1024.png");
-            let concrete_floor_handle = materials.add(StandardMaterial {
-                base_color_texture: Some(albedo.clone()),
-                perceptual_roughness: 0.3,
-                metallic_roughness_texture: Some(roughness.clone()),
-                ..default()
-            });
-            material_map
-                .materials
-                .insert(String::from("concrete_floor"), concrete_floor_handle);
-        }
-
-        commands.spawn_bundle(PbrBundle {
-            mesh: meshes.add(Mesh::from(shape::Plane { size: width as f32 })),
-            material: material_map
-                .materials
-                .get("concrete_floor")
-                .unwrap()
-                .clone(),
-            transform: Transform {
-                rotation: Quat::from_rotation_x(1.5707963),
-                ..Default::default()
-            },
-            ..Default::default()
-        });
-
+/*
         let make_light_grid = true; // todo: select based on WASM and GPU (or not)
         if make_light_grid {
             // spawn a grid of lights for this level
@@ -195,7 +147,7 @@
                 },
                 ..Default::default()
             });
->>>>>>> 872965db
+*/
         }
     }
 
@@ -211,6 +163,36 @@
             vert_stacks,
         );
     }
+
+    // create the floor material if necessary
+    if !material_map.materials.contains_key("concrete_floor") {
+        let albedo = asset_server.load("sandbox://textures/concrete_albedo_1024.png");
+        let roughness = asset_server.load("sandbox://textures/concrete_roughness_1024.png");
+        let concrete_floor_handle = materials.add(StandardMaterial {
+            base_color_texture: Some(albedo.clone()),
+            perceptual_roughness: 0.3,
+            metallic_roughness_texture: Some(roughness.clone()),
+            ..default()
+        });
+        material_map
+            .materials
+            .insert(String::from("concrete_floor"), concrete_floor_handle);
+    }
+
+    commands.spawn_bundle(PbrBundle {
+        mesh: meshes.add(Mesh::from(shape::Plane { size: width as f32 })),
+        material: material_map
+            .materials
+            .get("concrete_floor")
+            .unwrap()
+            .clone(),
+        transform: Transform {
+            rotation: Quat::from_rotation_x(1.5707963),
+            ..Default::default()
+        },
+        ..Default::default()
+    });
+
 }
 
 fn add_racks(
@@ -227,7 +209,6 @@
     let rack_length = 2.3784;
     let rack_height = 2.4;
 
-    let pi_2 = 3.1415926 / 2.;
     for idx in 0..(num_racks + 1) {
         for vert_idx in 0..num_stacks {
             let z_offset = (vert_idx as f64) * rack_height;
@@ -239,7 +220,7 @@
                     x + (idx as f64) * rack_length,
                     y - rack_depth_offset - rack_depth_spacing / 2.,
                     z_offset,
-                    yaw + pi_2,
+                    yaw,
                 ))
                 .insert(WarehouseRackTag(generation));
             commands
@@ -250,12 +231,12 @@
                     x + (idx as f64) * rack_length,
                     y - rack_depth_offset + rack_depth_spacing / 2.,
                     z_offset,
-                    yaw + pi_2,
+                    yaw,
                 ))
                 .insert(WarehouseRackTag(generation));
 
             if idx < num_racks {
-                let rack_x = x + ((idx + 1) as f64) * rack_length;
+                let rack_x = x + (idx as f64) * rack_length;
                 commands
                     .spawn()
                     .insert(Model::from_xyz_yaw(
@@ -264,7 +245,7 @@
                         rack_x,
                         y - rack_depth_offset - rack_depth_spacing / 2.,
                         z_offset,
-                        yaw + pi_2,
+                        yaw,
                     ))
                     .insert(WarehouseRackTag(generation));
                 commands
@@ -275,7 +256,7 @@
                         rack_x,
                         y - rack_depth_offset + rack_depth_spacing / 2.,
                         z_offset,
-                        yaw + pi_2,
+                        yaw,
                     ))
                     .insert(WarehouseRackTag(generation));
                 let second_shelf_z_offset = 1.0;
@@ -287,7 +268,7 @@
                         rack_x,
                         y - rack_depth_offset - rack_depth_spacing / 2.,
                         z_offset + second_shelf_z_offset,
-                        yaw + pi_2,
+                        yaw,
                     ))
                     .insert(WarehouseRackTag(generation));
                 commands
@@ -298,7 +279,7 @@
                         rack_x,
                         y - rack_depth_offset + rack_depth_spacing / 2.,
                         z_offset + second_shelf_z_offset,
-                        yaw + pi_2,
+                        yaw,
                     ))
                     .insert(WarehouseRackTag(generation));
             }
