--- conflicted
+++ resolved
@@ -1,9 +1,6 @@
-<<<<<<< HEAD
 use std::collections::{HashMap, HashSet};
 
 use crate::despawn::DespawnBlocker;
-=======
->>>>>>> 0d22a198
 use crate::lane::Lane;
 use crate::level::Level;
 use crate::measurement::Measurement;
@@ -13,7 +10,6 @@
 use bevy::asset::LoadState;
 use bevy::ecs::system::SystemParam;
 use bevy::{ecs::schedule::ShouldRun, prelude::*, transform::TransformBundle};
-use std::collections::{HashMap, HashSet};
 
 #[derive(Clone, Hash, Debug, PartialEq, Eq, SystemLabel)]
 pub struct SiteMapLabel;
@@ -394,7 +390,6 @@
     mut spawned: Local<Vec<Entity>>,
 ) {
     // spawn new models
-<<<<<<< HEAD
     #[cfg(not(target_arch = "wasm32"))]
     {
         // There is a bug(?) in bevy scenes, which causes panic when a scene is despawned
@@ -434,24 +429,6 @@
             commands.entity(e).insert(DespawnBlocker());
             loading_models.insert(e, (model.clone(), glb.clone()));
         }
-=======
-    for (e, model) in added_models.iter() {
-        let bundle_path =
-            String::from("sandbox://") + &model.model_name + &String::from(".glb#Scene0");
-        println!(
-            "spawning {} at {}, {}",
-            &bundle_path, model.x_meters, model.y_meters
-        );
-        let glb = asset_server.load(&bundle_path);
-        commands
-            .entity(e)
-            .insert_bundle((model.transform(), GlobalTransform::identity()))
-            .with_children(|parent| {
-                parent.spawn_scene(glb);
-            })
-            .insert(model.clone())
-            .insert(Parent(level_entity.0));
->>>>>>> 0d22a198
     }
     // update changed models
     for (model, mut t) in changed_models.iter_mut() {
