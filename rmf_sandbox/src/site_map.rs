--- conflicted
+++ resolved
@@ -15,11 +15,6 @@
 
 use serde_yaml;
 
-<<<<<<< HEAD
-// todo: use asset-server or something more sophisticated eventually.
-// for now, just hack it up and toss the office-demo YAML into a big string
-use super::demo_world::demo_office;
-
 #[derive(Inspectable, Default)]
 struct Inspector {
     #[inspectable(deletable = false)]
@@ -33,8 +28,6 @@
     Wall(Wall),
 }
 
-=======
->>>>>>> f10007ef
 ////////////////////////////////////////////////////////
 // A few helper structs to use when parsing YAML files
 ////////////////////////////////////////////////////////
@@ -286,9 +279,6 @@
                 .insert_bundle(PickableBundle::default())
                 .insert(Editable::Wall(wall.clone()));
         }
-<<<<<<< HEAD
-=======
-
         // For now just spawn a plane for the floor.
         // todo: calculate the actual floor polygons.
         commands.spawn_bundle(PbrBundle {
@@ -304,38 +294,18 @@
             },
             ..Default::default()
         });
-
-
->>>>>>> f10007ef
     }
 }
 
 pub fn initialize_site_map(
-<<<<<<< HEAD
     mut commands: Commands,
-    mut spawn_yaml_writer: EventWriter<SpawnSiteMapYaml>,
-=======
->>>>>>> f10007ef
     mut spawn_filename_writer: EventWriter<SpawnSiteMapFilename>,
 ) {
     let args: Vec<String> = env::args().collect();
     if args.len() >= 2 {
-<<<<<<< HEAD
         spawn_filename_writer.send(SpawnSiteMapFilename {
             filename: args[1].clone(),
         });
-    } else {
-        // load the office demo that is hard-coded in demo_world.rs
-        let result: serde_yaml::Result<serde_yaml::Value> = serde_yaml::from_str(&demo_office());
-        if result.is_err() {
-            println!("serde threw an error: {:?}", result.err());
-        } else {
-            let doc: serde_yaml::Value = serde_yaml::from_str(&demo_office()).ok().unwrap();
-            spawn_yaml_writer.send(SpawnSiteMapYaml { yaml_doc: doc });
-        }
-=======
-        spawn_filename_writer.send(SpawnSiteMapFilename { filename: args[1].clone() });
->>>>>>> f10007ef
     }
     commands
         .spawn()
