--- conflicted
+++ resolved
@@ -16,25 +16,15 @@
 path = "examples/extending_menu.rs"
 
 [dependencies]
-<<<<<<< HEAD
-bevy_egui = "0.21"
-bevy_mod_raycast = "0.15"
-bevy_mod_outline = "0.5"
-bevy_infinite_grid = "0.8"
-bevy_polyline = "0.7"
-bevy_gltf_export = { git = "https://github.com/luca-della-vedova/bevy_gltf_export", branch = "luca/primitive_instantiation"}
-bevy_stl = "0.11"
-bevy_obj = { version = "0.11", features = ["scene"] }
-=======
 bevy_egui = "0.23"
 bevy_mod_raycast = "0.16"
 bevy_mod_outline = "0.6"
 # PR merged after 0.10 but not released yet, bump to 0.10.1 once merged
 bevy_infinite_grid = { git = "https://github.com/ForesightMiningSoftwareCorporation/bevy_infinite_grid", rev = "86018dd" }
+bevy_gltf_export = { git = "https://github.com/luca-della-vedova/bevy_gltf_export", branch = "luca/bevy_0.12"}
 bevy_polyline = "0.8.1"
 bevy_stl = "0.12"
 bevy_obj = { version = "0.12.1", features = ["scene"] }
->>>>>>> 7c93231f
 smallvec = "*"
 serde = { version = "1.0", features = ["derive"] }
 serde_yaml = "0.8.23"
@@ -56,13 +46,8 @@
 urdf-rs = "0.7"
 yaserde = "0.7"
 utm = "0.1.6"
-<<<<<<< HEAD
-sdformat_rs = { git = "https://github.com/open-rmf/sdf_rust_experimental", rev = "2d20fe0"}
-gz-fuel = { git = "https://github.com/open-rmf/gz-fuel-rs", branch = "first_implementation" }
-=======
-sdformat_rs = { git = "https://github.com/open-rmf/sdf_rust_experimental", rev = "a5daef0"}
+sdformat_rs = { git = "https://github.com/open-rmf/sdf_rust_experimental", rev = "48ebcad"}
 gz-fuel = { git = "https://github.com/open-rmf/gz-fuel-rs", branch = "luca/ehttp" }
->>>>>>> 7c93231f
 pathdiff = "*"
 tera = "1.19.1"
 ehttp = { version = "0.4", features = ["native-async"] }
