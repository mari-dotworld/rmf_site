/*
 * Copyright (C) 2022 Open Source Robotics Foundation
 *
 * Licensed under the Apache License, Version 2.0 (the "License");
 * you may not use this file except in compliance with the License.
 * You may obtain a copy of the License at
 *
 *     http://www.apache.org/licenses/LICENSE-2.0
 *
 * Unless required by applicable law or agreed to in writing, software
 * distributed under the License is distributed on an "AS IS" BASIS,
 * WITHOUT WARRANTIES OR CONDITIONS OF ANY KIND, either express or implied.
 * See the License for the specific language governing permissions and
 * limitations under the License.
 *
*/

use crate::{
    interaction::{
        CategoryVisibility, ChangeMode, HeadlightToggle, Hover, MoveTo, PickingBlockers, Select,
        SetCategoryVisibility, SpawnPreview,
    },
    log::LogHistory,
    occupancy::CalculateGrid,
    recency::ChangeRank,
    site::{
        AlignSiteDrawings, AssociatedGraphs, BeginEditDrawing, Change, CollisionMeshMarker,
        ConsiderAssociatedGraph, ConsiderLocationTag, CurrentLevel, Delete, DrawingMarker,
        ExportLights, FinishEditDrawing, GlobalDrawingVisibility, GlobalFloorVisibility, JointAxis,
        JointLimit, JointType, LayerVisibility, MergeGroups, PhysicalLightToggle, SaveNavGraphs,
        SiteState, Texture, ToggleLiftDoorAvailability, VisualMeshMarker,
    },
    workcell::CreateJoint,
    AppState, CreateNewWorkspace, CurrentWorkspace, LoadWorkspace, SaveWorkspace,
    ValidateWorkspace,
};
use bevy::{ecs::system::SystemParam, prelude::*};
use bevy_egui::{
    egui::{self, Button, CollapsingHeader},
    EguiContext,
};
use rmf_site_format::*;

pub mod create;
use create::*;

pub mod menu_bar;
use menu_bar::*;

pub mod view_groups;
use view_groups::*;

pub mod diagnostic_window;
use diagnostic_window::*;

pub mod view_layers;
use view_layers::*;

pub mod view_levels;
use view_levels::{LevelDisplay, LevelParams, ViewLevels};

pub mod view_lights;
use view_lights::*;

pub mod view_nav_graphs;
use view_nav_graphs::*;

pub mod view_occupancy;
use view_occupancy::*;

pub mod console;
pub use console::*;

pub mod icons;
pub use icons::*;

pub mod inspector;
use inspector::{InspectorParams, InspectorWidget, SearchForFiducial, SearchForTexture};

pub mod move_layer;
pub use move_layer::*;

pub mod new_model;
pub use new_model::*;

#[derive(Debug, Hash, PartialEq, Eq, Clone, SystemLabel)]
pub enum UiUpdateLabel {
    DrawUi,
}

#[derive(Resource, Clone, Default)]
pub struct PendingDrawing {
    pub source: AssetSource,
    pub recall_source: RecallAssetSource,
}

#[derive(Resource, Clone, Default)]
pub struct PendingModel {
    pub source: AssetSource,
    pub recall_source: RecallAssetSource,
    pub scale: Scale,
}

#[derive(Default)]
pub struct StandardUiLayout;

impl Plugin for StandardUiLayout {
    fn build(&self, app: &mut App) {
        app.init_resource::<Icons>()
            .init_resource::<LevelDisplay>()
            .init_resource::<NavGraphDisplay>()
            .init_resource::<LightDisplay>()
            .init_resource::<AssetGalleryStatus>()
            .init_resource::<OccupancyDisplay>()
            .init_resource::<DiagnosticWindowState>()
            .init_resource::<PendingDrawing>()
            .init_resource::<PendingModel>()
            .init_resource::<SearchForFiducial>()
            .add_plugin(MenuPluginManager)
            .init_resource::<SearchForTexture>()
            .init_resource::<GroupViewModes>()
            .add_system_set(SystemSet::on_enter(AppState::MainMenu).with_system(init_ui_style))
            .add_system_set(
                SystemSet::on_update(AppState::SiteEditor)
                    .with_system(site_ui_layout.label(UiUpdateLabel::DrawUi)),
            )
            .add_system_set(
                SystemSet::on_update(AppState::WorkcellEditor)
                    .with_system(workcell_ui_layout.label(UiUpdateLabel::DrawUi)),
            )
            .add_system_set(
                SystemSet::on_update(AppState::SiteDrawingEditor)
                    .with_system(site_drawing_ui_layout.label(UiUpdateLabel::DrawUi)),
            )
            .add_system_set(
                SystemSet::on_update(AppState::SiteVisualizer)
                    .with_system(site_visualizer_ui_layout.label(UiUpdateLabel::DrawUi)),
            )
            .add_system_set_to_stage(
                CoreStage::PostUpdate,
                SystemSet::on_update(SiteState::Display)
                    .with_system(resolve_light_export_file)
                    .with_system(resolve_nav_graph_import_export_files),
            );
    }
}

#[derive(SystemParam)]
pub struct ChangeEvents<'w, 's> {
    pub lane_motion: EventWriter<'w, 's, Change<Motion>>,
    pub lane_reverse: EventWriter<'w, 's, Change<ReverseLane>>,
    pub name: EventWriter<'w, 's, Change<NameInSite>>,
    pub label: EventWriter<'w, 's, Change<Label>>,
    pub pose: EventWriter<'w, 's, Change<Pose>>,
    pub door: EventWriter<'w, 's, Change<DoorType>>,
    pub lift_cabin: EventWriter<'w, 's, Change<LiftCabin<Entity>>>,
    pub asset_source: EventWriter<'w, 's, Change<AssetSource>>,
    pub pixels_per_meter: EventWriter<'w, 's, Change<PixelsPerMeter>>,
    pub physical_camera_properties: EventWriter<'w, 's, Change<PhysicalCameraProperties>>,
    pub light: EventWriter<'w, 's, Change<LightKind>>,
    pub level_elevation: EventWriter<'w, 's, Change<LevelElevation>>,
    pub color: EventWriter<'w, 's, Change<DisplayColor>>,
    pub visibility: EventWriter<'w, 's, Change<Visibility>>,
    pub associated_graphs: EventWriter<'w, 's, Change<AssociatedGraphs<Entity>>>,
    pub location_tags: EventWriter<'w, 's, Change<LocationTags>>,
}

// We split out this new struct to deal with the 16 field limitation on
// SystemParams.
#[derive(SystemParam)]
pub struct MoreChangeEvents<'w, 's> {
    pub affiliation: EventWriter<'w, 's, Change<Affiliation<Entity>>>,
    pub search_for_fiducial: ResMut<'w, SearchForFiducial>,
    pub search_for_texture: ResMut<'w, SearchForTexture>,
    pub distance: EventWriter<'w, 's, Change<Distance>>,
    pub texture: EventWriter<'w, 's, Change<Texture>>,
    pub joint_type: EventWriter<'w, 's, Change<JointType>>,
    pub joint_limit: EventWriter<'w, 's, Change<JointLimit>>,
    pub joint_axis: EventWriter<'w, 's, Change<JointAxis>>,
    pub merge_groups: EventWriter<'w, 's, MergeGroups>,
    pub filtered_issues: EventWriter<'w, 's, Change<FilteredIssues<Entity>>>,
    pub filtered_issue_kinds: EventWriter<'w, 's, Change<FilteredIssueKinds>>,
}

#[derive(SystemParam)]
pub struct WorkcellChangeEvents<'w, 's> {
    pub mesh_constraints: EventWriter<'w, 's, Change<MeshConstraint<Entity>>>,
    pub mesh_primitives: EventWriter<'w, 's, Change<MeshPrimitive>>,
    pub name_in_workcell: EventWriter<'w, 's, Change<NameInWorkcell>>,
    pub scale: EventWriter<'w, 's, Change<Scale>>,
}

#[derive(SystemParam)]
pub struct FileEvents<'w, 's> {
    pub save: EventWriter<'w, 's, SaveWorkspace>,
    pub load_workspace: EventWriter<'w, 's, LoadWorkspace>,
    pub new_workspace: EventWriter<'w, 's, CreateNewWorkspace>,
    pub diagnostic_window: ResMut<'w, DiagnosticWindowState>,
}

#[derive(SystemParam)]
pub struct PanelResources<'w, 's> {
    pub level: ResMut<'w, LevelDisplay>,
    pub nav_graph: ResMut<'w, NavGraphDisplay>,
    pub light: ResMut<'w, LightDisplay>,
    pub occupancy: ResMut<'w, OccupancyDisplay>,
    pub log_history: ResMut<'w, LogHistory>,
    pub pending_model: ResMut<'w, PendingModel>,
    pub pending_drawings: ResMut<'w, PendingDrawing>,
    _ignore: Query<'w, 's, ()>,
}

#[derive(SystemParam)]
pub struct Requests<'w, 's> {
    pub hover: ResMut<'w, Events<Hover>>,
    pub select: ResMut<'w, Events<Select>>,
    pub move_to: EventWriter<'w, 's, MoveTo>,
    pub current_level: ResMut<'w, CurrentLevel>,
    pub current_workspace: ResMut<'w, CurrentWorkspace>,
    pub change_mode: ResMut<'w, Events<ChangeMode>>,
    pub delete: EventWriter<'w, 's, Delete>,
    pub toggle_door_levels: EventWriter<'w, 's, ToggleLiftDoorAvailability>,
    pub toggle_headlights: ResMut<'w, HeadlightToggle>,
    pub toggle_physical_lights: ResMut<'w, PhysicalLightToggle>,
    pub spawn_preview: EventWriter<'w, 's, SpawnPreview>,
    pub export_lights: EventWriter<'w, 's, ExportLights>,
    pub save_nav_graphs: EventWriter<'w, 's, SaveNavGraphs>,
    pub calculate_grid: EventWriter<'w, 's, CalculateGrid>,
    pub consider_tag: EventWriter<'w, 's, ConsiderLocationTag>,
    pub consider_graph: EventWriter<'w, 's, ConsiderAssociatedGraph>,
}

#[derive(SystemParam)]
pub struct LayerEvents<'w, 's> {
    pub floors: EventWriter<'w, 's, ChangeRank<FloorMarker>>,
    pub drawings: EventWriter<'w, 's, ChangeRank<DrawingMarker>>,
    pub nav_graphs: EventWriter<'w, 's, ChangeRank<NavGraphMarker>>,
    pub layer_vis: EventWriter<'w, 's, Change<LayerVisibility>>,
    pub preferred_alpha: EventWriter<'w, 's, Change<PreferredSemiTransparency>>,
    pub global_floor_vis: EventWriter<'w, 's, Change<GlobalFloorVisibility>>,
    pub global_drawing_vis: EventWriter<'w, 's, Change<GlobalDrawingVisibility>>,
    pub begin_edit_drawing: EventWriter<'w, 's, BeginEditDrawing>,
    pub finish_edit_drawing: EventWriter<'w, 's, FinishEditDrawing>,
    pub icons: Res<'w, Icons>,
}

#[derive(SystemParam)]
pub struct VisibilityEvents<'w, 's> {
    pub doors: EventWriter<'w, 's, SetCategoryVisibility<DoorMarker>>,
    pub floors: EventWriter<'w, 's, SetCategoryVisibility<FloorMarker>>,
    pub lanes: EventWriter<'w, 's, SetCategoryVisibility<LaneMarker>>,
    pub lift_cabins: EventWriter<'w, 's, SetCategoryVisibility<LiftCabin<Entity>>>,
    pub lift_cabin_doors: EventWriter<'w, 's, SetCategoryVisibility<LiftCabinDoorMarker>>,
    pub locations: EventWriter<'w, 's, SetCategoryVisibility<LocationTags>>,
    pub fiducials: EventWriter<'w, 's, SetCategoryVisibility<FiducialMarker>>,
    pub constraints: EventWriter<'w, 's, SetCategoryVisibility<ConstraintMarker>>,
    pub measurements: EventWriter<'w, 's, SetCategoryVisibility<MeasurementMarker>>,
    pub walls: EventWriter<'w, 's, SetCategoryVisibility<WallMarker>>,
    pub visuals: EventWriter<'w, 's, SetCategoryVisibility<VisualMeshMarker>>,
    pub collisions: EventWriter<'w, 's, SetCategoryVisibility<CollisionMeshMarker>>,
}

#[derive(SystemParam)]
pub struct VisibilityResources<'w, 's> {
    pub doors: Res<'w, CategoryVisibility<DoorMarker>>,
    pub floors: Res<'w, CategoryVisibility<FloorMarker>>,
    pub lanes: Res<'w, CategoryVisibility<LaneMarker>>,
    pub lift_cabins: Res<'w, CategoryVisibility<LiftCabin<Entity>>>,
    pub lift_cabin_doors: Res<'w, CategoryVisibility<LiftCabinDoorMarker>>,
    pub locations: Res<'w, CategoryVisibility<LocationTags>>,
    pub fiducials: Res<'w, CategoryVisibility<FiducialMarker>>,
    pub constraints: Res<'w, CategoryVisibility<ConstraintMarker>>,
    pub measurements: Res<'w, CategoryVisibility<MeasurementMarker>>,
    pub walls: Res<'w, CategoryVisibility<WallMarker>>,
    pub visuals: Res<'w, CategoryVisibility<VisualMeshMarker>>,
    pub collisions: Res<'w, CategoryVisibility<CollisionMeshMarker>>,
    _ignore: Query<'w, 's, ()>,
}

#[derive(SystemParam)]
pub struct VisibilityParameters<'w, 's> {
    events: VisibilityEvents<'w, 's>,
    resources: VisibilityResources<'w, 's>,
}

#[derive(SystemParam)]
pub struct MenuParams<'w, 's> {
    menus: Query<'w, 's, (&'static Menu, Entity)>,
    menu_items: Query<'w, 's, (&'static mut MenuItem, Option<&'static MenuDisabled>)>,
    extension_events: EventWriter<'w, 's, MenuEvent>,
    view_menu: Res<'w, ViewMenu>,
}

/// We collect all the events into its own SystemParam because we are not
/// allowed to receive more than one EventWriter of a given type per system call
/// (for borrow-checker reasons). Bundling them all up into an AppEvents
/// parameter at least makes the EventWriters easy to pass around.
#[derive(SystemParam)]
pub struct AppEvents<'w, 's> {
    pub commands: Commands<'w, 's>,
    pub change: ChangeEvents<'w, 's>,
    pub change_more: MoreChangeEvents<'w, 's>,
    pub workcell_change: WorkcellChangeEvents<'w, 's>,
    pub display: PanelResources<'w, 's>,
    pub request: Requests<'w, 's>,
    pub file_events: FileEvents<'w, 's>,
    pub layers: LayerEvents<'w, 's>,
    pub new_model: NewModelParams<'w, 's>,
    pub app_state: ResMut<'w, State<AppState>>,
    pub visibility_parameters: VisibilityParameters<'w, 's>,
    // TODO(luca) move these to Requests once 16 limit is lifted
    pub align_site: EventWriter<'w, 's, AlignSiteDrawings>,
<<<<<<< HEAD
    // TODO(luca) bundle this in requests once the 16 size limit is lifted in bevy 0.11
    pub create_joint: EventWriter<'w, 's, CreateJoint>,
=======
    pub validate_workspace: EventWriter<'w, 's, ValidateWorkspace>,
>>>>>>> fbc5fbf4
}

fn site_ui_layout(
    mut egui_context: ResMut<EguiContext>,
    mut picking_blocker: Option<ResMut<PickingBlockers>>,
    open_sites: Query<Entity, With<NameOfSite>>,
    inspector_params: InspectorParams,
    create_params: CreateParams,
    levels: LevelParams,
    lights: LightParams,
    nav_graphs: NavGraphParams,
    diagnostic_params: DiagnosticParams,
    layers: LayersParams,
    mut groups: GroupParams,
    mut events: AppEvents,
    file_menu: Res<FileMenu>,
    children: Query<&Children>,
    top_level_components: Query<(), Without<Parent>>,
    mut menu_params: MenuParams,
) {
    egui::SidePanel::right("right_panel")
        .resizable(true)
        .default_width(300.0)
        .show(egui_context.ctx_mut(), |ui| {
            egui::ScrollArea::both()
                .auto_shrink([false, false])
                .show(ui, |ui| {
                    ui.vertical(|ui| {
                        CollapsingHeader::new("Levels")
                            .default_open(true)
                            .show(ui, |ui| {
                                ViewLevels::new(&levels, &mut events)
                                    .for_editing_visibility()
                                    .show(ui);
                            });
                        ui.separator();
                        CollapsingHeader::new("Navigation Graphs")
                            .default_open(true)
                            .show(ui, |ui| {
                                ViewNavGraphs::new(&nav_graphs, &mut events).show(ui, &open_sites);
                            });
                        ui.separator();
                        // TODO(MXG): Consider combining Nav Graphs and Layers
                        CollapsingHeader::new("Layers")
                            .default_open(false)
                            .show(ui, |ui| {
                                ViewLayers::new(&layers, &mut events).show(ui);
                            });
                        ui.separator();
                        CollapsingHeader::new("Inspect")
                            .default_open(true)
                            .show(ui, |ui| {
                                InspectorWidget::new(&inspector_params, &mut events).show(ui);
                            });
                        ui.separator();
                        CollapsingHeader::new("Create")
                            .default_open(false)
                            .show(ui, |ui| {
                                CreateWidget::new(&create_params, &mut events).show(ui);
                            });
                        ui.separator();
                        CollapsingHeader::new("Groups")
                            .default_open(false)
                            .show(ui, |ui| {
                                ViewGroups::new(&mut groups, &mut events).show(ui);
                            });
                        ui.separator();
                        CollapsingHeader::new("Lights")
                            .default_open(false)
                            .show(ui, |ui| {
                                ViewLights::new(&lights, &mut events).show(ui);
                            });
                        ui.separator();
                        CollapsingHeader::new("Occupancy")
                            .default_open(false)
                            .show(ui, |ui| {
                                ViewOccupancy::new(&mut events).show(ui);
                            });
                        if ui.add(Button::new("Building preview")).clicked() {
                            if let Err(err) =
                                events.app_state.overwrite_set(AppState::SiteVisualizer)
                            {
                                error!("Failed to switch to full site visualization: {err}");
                            }
                        }
                    });
                });
        });

    top_menu_bar(
        &mut egui_context,
        &mut events.file_events,
        &mut events.visibility_parameters,
        &file_menu,
        &top_level_components,
        &children,
        &mut menu_params,
    );

    egui::TopBottomPanel::bottom("log_console")
        .resizable(true)
        .min_height(30.)
        .max_height(300.)
        .show(egui_context.ctx_mut(), |ui| {
            ui.add_space(10.0);
            ConsoleWidget::new(&mut events).show(ui);
        });

    if events.file_events.diagnostic_window.show {
        egui::SidePanel::left("diagnostic_window")
            .resizable(true)
            .exact_width(320.0)
            .show(egui_context.ctx_mut(), |ui| {
                DiagnosticWindow::new(&mut events, &diagnostic_params).show(ui);
            });
    }
    if events.new_model.asset_gallery_status.show {
        egui::SidePanel::left("asset_gallery")
            .resizable(true)
            .exact_width(320.0)
            .show(egui_context.ctx_mut(), |ui| {
                NewModel::new(&mut events).show(ui);
            });
    }

    let egui_context = egui_context.ctx_mut();
    let ui_has_focus = egui_context.wants_pointer_input()
        || egui_context.wants_keyboard_input()
        || egui_context.is_pointer_over_area();

    if let Some(picking_blocker) = &mut picking_blocker {
        picking_blocker.ui = ui_has_focus;
    }

    if ui_has_focus {
        // If the UI has focus and there were no hover events emitted by the UI,
        // then we should emit a None hover event
        if events.request.hover.is_empty() {
            events.request.hover.send(Hover(None));
        }
    }
}

fn site_drawing_ui_layout(
    mut egui_context: ResMut<EguiContext>,
    mut picking_blocker: Option<ResMut<PickingBlockers>>,
    inspector_params: InspectorParams,
    create_params: CreateParams,
    mut events: AppEvents,
    file_menu: Res<FileMenu>,
    children: Query<&Children>,
    top_level_components: Query<(), Without<Parent>>,
    mut menu_params: MenuParams,
) {
    egui::SidePanel::right("right_panel")
        .resizable(true)
        .show(egui_context.ctx_mut(), |ui| {
            egui::ScrollArea::both()
                .auto_shrink([false, false])
                .show(ui, |ui| {
                    ui.vertical(|ui| {
                        CollapsingHeader::new("Inspect")
                            .default_open(true)
                            .show(ui, |ui| {
                                InspectorWidget::new(&inspector_params, &mut events).show(ui);
                            });
                        ui.separator();
                        CollapsingHeader::new("Create")
                            .default_open(true)
                            .show(ui, |ui| {
                                CreateWidget::new(&create_params, &mut events).show(ui);
                            });
                        ui.separator();
                        if ui
                            .add(Button::image_and_text(
                                events.layers.icons.exit.egui(),
                                [18., 18.],
                                "Return to site editor",
                            ))
                            .clicked()
                        {
                            events
                                .layers
                                .finish_edit_drawing
                                .send(FinishEditDrawing(None));
                        }
                    });
                });
        });

    egui::TopBottomPanel::bottom("log_console")
        .resizable(true)
        .min_height(30.)
        .max_height(300.)
        .show(egui_context.ctx_mut(), |ui| {
            ui.add_space(10.0);
            ConsoleWidget::new(&mut events).show(ui);
        });

    top_menu_bar(
        &mut egui_context,
        &mut events.file_events,
        &mut events.visibility_parameters,
        &file_menu,
        &top_level_components,
        &children,
        &mut menu_params,
    );

    let egui_context = egui_context.ctx_mut();
    let ui_has_focus = egui_context.wants_pointer_input()
        || egui_context.wants_keyboard_input()
        || egui_context.is_pointer_over_area();

    if let Some(picking_blocker) = &mut picking_blocker {
        picking_blocker.ui = ui_has_focus;
    }

    if ui_has_focus {
        // If the UI has focus and there were no hover events emitted by the UI,
        // then we should emit a None hover event
        if events.request.hover.is_empty() {
            events.request.hover.send(Hover(None));
        }
    }
}

fn site_visualizer_ui_layout(
    mut egui_context: ResMut<EguiContext>,
    mut picking_blocker: Option<ResMut<PickingBlockers>>,
    mut events: AppEvents,
    levels: LevelParams,
    file_menu: Res<FileMenu>,
    top_level_components: Query<(), Without<Parent>>,
    children: Query<&Children>,
    mut menu_params: MenuParams,
) {
    egui::SidePanel::right("right_panel")
        .resizable(true)
        .default_width(300.0)
        .show(egui_context.ctx_mut(), |ui| {
            egui::ScrollArea::both()
                .auto_shrink([false, false])
                .show(ui, |ui| {
                    ui.vertical(|ui| {
                        CollapsingHeader::new("Levels")
                            .default_open(true)
                            .show(ui, |ui| {
                                ViewLevels::new(&levels, &mut events).show(ui);
                            });
                        ui.separator();
                        if ui.add(Button::image_and_text(
                            events.layers.icons.alignment.egui(),
                            [18., 18.],
                            "Align Drawings",
                        ))
                            .on_hover_text("Align all drawings in the site based on their fiducials and measurements")
                            .clicked()
                        {
                            if let Some(site) = events.request.current_workspace.root {
                                events.align_site.send(AlignSiteDrawings(site));
                            }
                        }
                        if ui.add(Button::image_and_text(
                            events.layers.icons.exit.egui(),
                            [18., 18.],
                            "Return to site editor"
                        )).clicked() {
                            if let Err(err) = events.app_state.overwrite_set(AppState::SiteEditor) {
                                error!("Failed to return to site editor: {err}");
                            }
                        }
                    });
                });
        });

    egui::TopBottomPanel::bottom("log_console")
        .resizable(true)
        .min_height(30.)
        .max_height(300.)
        .show(egui_context.ctx_mut(), |ui| {
            ui.add_space(10.0);
            ConsoleWidget::new(&mut events).show(ui);
        });

    top_menu_bar(
        &mut egui_context,
        &mut events.file_events,
        &mut events.visibility_parameters,
        &file_menu,
        &top_level_components,
        &children,
        &mut menu_params,
    );

    let egui_context = egui_context.ctx_mut();
    let ui_has_focus = egui_context.wants_pointer_input()
        || egui_context.wants_keyboard_input()
        || egui_context.is_pointer_over_area();

    if let Some(picking_blocker) = &mut picking_blocker {
        picking_blocker.ui = ui_has_focus;
    }

    if ui_has_focus {
        // If the UI has focus and there were no hover events emitted by the UI,
        // then we should emit a None hover event
        if events.request.hover.is_empty() {
            events.request.hover.send(Hover(None));
        }
    }
}

fn workcell_ui_layout(
    mut egui_context: ResMut<EguiContext>,
    mut picking_blocker: Option<ResMut<PickingBlockers>>,
    inspector_params: InspectorParams,
    create_params: CreateParams,
    mut events: AppEvents,
    file_menu: Res<FileMenu>,
    top_level_components: Query<(), Without<Parent>>,
    children: Query<&Children>,
    mut menu_params: MenuParams,
) {
    egui::SidePanel::right("right_panel")
        .resizable(true)
        .show(egui_context.ctx_mut(), |ui| {
            egui::ScrollArea::both()
                .auto_shrink([false, false])
                .show(ui, |ui| {
                    ui.vertical(|ui| {
                        CollapsingHeader::new("Inspect")
                            .default_open(true)
                            .show(ui, |ui| {
                                InspectorWidget::new(&inspector_params, &mut events).show(ui);
                            });
                        ui.separator();
                        CollapsingHeader::new("Create")
                            .default_open(true)
                            .show(ui, |ui| {
                                CreateWidget::new(&create_params, &mut events).show(ui);
                            });
                        ui.separator();
                    });
                });
        });

    egui::TopBottomPanel::bottom("log_console")
        .resizable(true)
        .min_height(30.)
        .max_height(300.)
        .show(egui_context.ctx_mut(), |ui| {
            ui.add_space(10.0);
            ConsoleWidget::new(&mut events).show(ui);
        });

    top_menu_bar(
        &mut egui_context,
        &mut events.file_events,
        &mut events.visibility_parameters,
        &file_menu,
        &top_level_components,
        &children,
        &mut menu_params,
    );

    if events.new_model.asset_gallery_status.show {
        egui::SidePanel::left("asset_gallery")
            .resizable(true)
            .exact_width(320.0)
            .show(egui_context.ctx_mut(), |ui| {
                NewModel::new(&mut events).show(ui);
            });
    }

    let egui_context = egui_context.ctx_mut();
    let ui_has_focus = egui_context.wants_pointer_input()
        || egui_context.wants_keyboard_input()
        || egui_context.is_pointer_over_area();

    if let Some(picking_blocker) = &mut picking_blocker {
        picking_blocker.ui = ui_has_focus;
    }

    if ui_has_focus {
        // If the UI has focus and there were no hover events emitted by the UI,
        // then we should emit a None hover event
        if events.request.hover.is_empty() {
            events.request.hover.send(Hover(None));
        }
    }
}

fn init_ui_style(mut egui_context: ResMut<EguiContext>) {
    // I think the default egui dark mode text color is too dim, so this changes
    // it to a brighter white.
    let mut visuals = egui::Visuals::dark();
    visuals.override_text_color = Some(egui::Color32::from_rgb(250, 250, 250));
    egui_context.ctx_mut().set_visuals(visuals);
}<|MERGE_RESOLUTION|>--- conflicted
+++ resolved
@@ -310,12 +310,8 @@
     pub visibility_parameters: VisibilityParameters<'w, 's>,
     // TODO(luca) move these to Requests once 16 limit is lifted
     pub align_site: EventWriter<'w, 's, AlignSiteDrawings>,
-<<<<<<< HEAD
-    // TODO(luca) bundle this in requests once the 16 size limit is lifted in bevy 0.11
     pub create_joint: EventWriter<'w, 's, CreateJoint>,
-=======
     pub validate_workspace: EventWriter<'w, 's, ValidateWorkspace>,
->>>>>>> fbc5fbf4
 }
 
 fn site_ui_layout(
