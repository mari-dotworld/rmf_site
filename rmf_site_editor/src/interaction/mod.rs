--- conflicted
+++ resolved
@@ -177,11 +177,8 @@
             .add_plugin(CategoryVisibilityPlugin::<MeasurementMarker>::visible(true))
             .add_plugin(CategoryVisibilityPlugin::<WallMarker>::visible(true))
             .add_plugin(CameraControlsPlugin)
-<<<<<<< HEAD
             //.add_plugin(ColorBasedPicker)
-=======
             .add_plugin(ModelPreviewPlugin)
->>>>>>> fbc5fbf4
             .add_system_set(
                 SystemSet::on_update(InteractionState::Enable)
                     .with_system(make_lift_doormat_gizmo)
