--- conflicted
+++ resolved
@@ -26,16 +26,9 @@
 };
 use bevy::{ecs::system::SystemParam, prelude::*};
 use rmf_site_format::{
-<<<<<<< HEAD
     Constraint, ConstraintDependents, Door, Edge, Fiducial, Floor, FrameMarker, Lane,
     LiftProperties, Location, Measurement, MeshConstraint, MeshElement, Model, ModelMarker,
-    NameInWorkcell, NameOfSite, Path, PixelsPerMeter, Point, Pose, Side, Wall,
-    WorkcellCollisionMarker, WorkcellModel, WorkcellVisualMarker,
-=======
-    Constraint, ConstraintDependents, Door, Edge, Fiducial, Floor, Lane, LiftProperties, Location,
-    Measurement, MeshConstraint, MeshElement, Model, ModelMarker, NameInWorkcell, NameOfSite, Path,
-    PixelsPerMeter, Point, Pose, Side, Wall, WorkcellModel,
->>>>>>> a9a64b87
+    NameInWorkcell, NameOfSite, Path, PixelsPerMeter, Point, Pose, Side, Wall, WorkcellModel,
 };
 use std::collections::HashSet;
 use std::sync::Arc;
