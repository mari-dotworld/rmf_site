--- conflicted
+++ resolved
@@ -1861,15 +1861,8 @@
                 }
             };
 
-<<<<<<< HEAD
-            let new_anchor = params
-                .commands
-                .spawn_bundle(AnchorBundle::at_transform(tf))
-                .id();
             // TODO(luca) check if this should really only be for sites
-=======
             let new_anchor = params.commands.spawn(AnchorBundle::at_transform(tf)).id();
->>>>>>> 93238ce4
             if request.scope.is_site() {
                 if let Some(site) = workspace.to_site(&open_sites) {
                     params.commands.entity(site).add_child(new_anchor);
