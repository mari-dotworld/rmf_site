--- conflicted
+++ resolved
@@ -20,16 +20,9 @@
     interaction::*,
     site::{AnchorBundle, Pending, SiteAssets, Trashcan},
 };
-<<<<<<< HEAD
-use bevy::{ecs::system::SystemParam, prelude::*};
-use bevy_mod_picking::PickingRaycastSet;
-use bevy_mod_raycast::{Intersection, Ray3d};
-use rmf_site_format::{FloorMarker, Model, ModelMarker, PrimitiveShape, WallMarker, WorkcellModel};
-=======
 use bevy::{ecs::system::SystemParam, prelude::*, window::PrimaryWindow};
 use bevy_mod_raycast::{Ray3d, RaycastMesh, RaycastSource};
-use rmf_site_format::{FloorMarker, Model, ModelMarker, WallMarker, WorkcellModel};
->>>>>>> d018dca6
+use rmf_site_format::{FloorMarker, Model, ModelMarker, PrimitiveShape, WallMarker, WorkcellModel};
 use std::collections::HashSet;
 
 /// A resource that keeps track of the unique entities that play a role in
@@ -311,13 +304,8 @@
 pub fn update_cursor_transform(
     mode: Res<InteractionMode>,
     cursor: Res<Cursor>,
-<<<<<<< HEAD
-    intersections: Query<&Intersection<PickingRaycastSet>>,
+    raycast_sources: Query<&RaycastSource<SiteRaycastSet>>,
     models: Query<(), Or<(With<ModelMarker>, With<PrimitiveShape>)>>,
-=======
-    raycast_sources: Query<&RaycastSource<SiteRaycastSet>>,
-    models: Query<(), With<ModelMarker>>,
->>>>>>> d018dca6
     mut transforms: Query<&mut Transform>,
     hovering: Res<Hovering>,
     intersect_ground_params: IntersectGroundPlaneParams,
