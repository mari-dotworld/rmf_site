--- conflicted
+++ resolved
@@ -1,11 +1,7 @@
-<<<<<<< HEAD
 use bevy::{
     app::ScheduleRunnerPlugin, log::LogPlugin, pbr::DirectionalLightShadowMap, prelude::*,
     render::renderer::RenderAdapterInfo,
 };
-=======
-use bevy::{log::LogPlugin, pbr::DirectionalLightShadowMap, prelude::*};
->>>>>>> 87ddcceb
 use bevy_egui::EguiPlugin;
 use main_menu::MainMenuPlugin;
 // use warehouse_generator::WarehouseGeneratorPlugin;
@@ -153,38 +149,19 @@
 
 impl Plugin for SiteEditor {
     fn build(&self, app: &mut App) {
-<<<<<<< HEAD
-        #[cfg(target_arch = "wasm32")]
+        let mut plugins = DefaultPlugins.build();
+        let headless = {
+            #[cfg(not(target_arch = "wasm32"))]
+            {
+                self.headless.is_some()
+            }
+            #[cfg(target_arch = "wasm32")]
+            {
+                false
+            }
+        };
         {
-            app.add_plugins(
-                DefaultPlugins
-                    .build()
-                    .disable::<LogPlugin>()
-                    .set(WindowPlugin {
-                        primary_window: Some(Window {
-                            title: "RMF Site Editor".to_owned(),
-                            canvas: Some(String::from("#rmf_site_editor_canvas")),
-                            fit_canvas_to_parent: true,
-                            ..default()
-                        }),
-                        ..default()
-                    })
-                    .set(ImagePlugin {
-                        default_sampler: SamplerDescriptor {
-                            address_mode_u: AddressMode::Repeat,
-                            address_mode_v: AddressMode::Repeat,
-                            address_mode_w: AddressMode::Repeat,
-                            ..Default::default()
-                        },
-                    })
-                    .add_after::<bevy::asset::AssetPlugin, _>(SiteAssetIoPlugin),
-            );
-        }
-
-        #[cfg(not(target_arch = "wasm32"))]
-        {
-            let mut plugins = DefaultPlugins.build();
-            let plugins = if self.headless.is_some() {
+            plugins = if headless {
                 plugins
                     .set(WindowPlugin {
                         primary_window: None,
@@ -196,46 +173,22 @@
                 plugins.set(WindowPlugin {
                     primary_window: Some(Window {
                         title: "RMF Site Editor".to_owned(),
-                        resolution: (1600., 900.).into(),
-=======
-        app.add_plugins((
-            SiteAssetIoPlugin,
-            DefaultPlugins
-                .build()
-                .disable::<LogPlugin>()
-                .set(WindowPlugin {
-                    primary_window: Some(Window {
-                        title: "RMF Site Editor".to_owned(),
                         #[cfg(not(target_arch = "wasm32"))]
                         resolution: (1600., 900.).into(),
                         #[cfg(target_arch = "wasm32")]
                         canvas: Some(String::from("#rmf_site_editor_canvas")),
                         #[cfg(target_arch = "wasm32")]
                         fit_canvas_to_parent: true,
->>>>>>> 87ddcceb
                         ..default()
                     }),
                     ..default()
                 })
-<<<<<<< HEAD
             };
-            app.add_plugins(
-                plugins
-                    .disable::<LogPlugin>()
-                    .set(ImagePlugin {
-                        default_sampler: SamplerDescriptor {
-                            address_mode_u: AddressMode::Repeat,
-                            address_mode_v: AddressMode::Repeat,
-                            address_mode_w: AddressMode::Repeat,
-                            ..Default::default()
-                        },
-                    })
-                    .set(RenderPlugin {
-                        wgpu_settings: WgpuSettings {
-                            features: WgpuFeatures::POLYGON_MODE_LINE,
-                            ..default()
-                        },
-=======
+        }
+        app.add_plugins((
+            SiteAssetIoPlugin,
+            plugins
+                .disable::<LogPlugin>()
                 .set(ImagePlugin {
                     default_sampler: SamplerDescriptor {
                         address_mode_u: AddressMode::Repeat,
@@ -249,13 +202,13 @@
                     render_creation: WgpuSettings {
                         #[cfg(not(target_arch = "wasm32"))]
                         features: WgpuFeatures::POLYGON_MODE_LINE,
->>>>>>> 87ddcceb
                         ..default()
                     }
                     .into(),
                     ..default()
                 }),
         ));
+
         app.insert_resource(DirectionalLightShadowMap { size: 2048 })
             .add_state::<AppState>()
             .add_plugins((
@@ -285,7 +238,11 @@
                 SiteWireframePlugin,
                 SiteFileMenuPlugin,
             ));
-<<<<<<< HEAD
+
+        // Ref https://github.com/bevyengine/bevy/issues/10877. The default behavior causes issues
+        // with events being accumulated when not read (i.e. scrolling mouse wheel on a UI widget).
+        app.world
+            .remove_resource::<bevy::ecs::event::EventUpdateSignal>();
 
         // TODO(luca) This schedule runner plugin runs forever.
         // We might need to have a custom one where we can inject exit conditions.
@@ -343,11 +300,5 @@
                 exit.send(bevy::app::AppExit);
             }
         }
-=======
-        // Ref https://github.com/bevyengine/bevy/issues/10877. The default behavior causes issues
-        // with events being accumulated when not read (i.e. scrolling mouse wheel on a UI widget).
-        app.world
-            .remove_resource::<bevy::ecs::event::EventUpdateSignal>();
->>>>>>> 87ddcceb
     }
 }