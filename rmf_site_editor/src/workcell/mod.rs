/*
 * Copyright (C) 2023 Open Source Robotics Foundation
 *
 * Licensed under the Apache License, Version 2.0 (the "License");
 * you may not use this file except in compliance with the License.
 * You may obtain a copy of the License at
 *
 *     http://www.apache.org/licenses/LICENSE-2.0
 *
 * Unless required by applicable law or agreed to in writing, software
 * distributed under the License is distributed on an "AS IS" BASIS,
 * WITHOUT WARRANTIES OR CONDITIONS OF ANY KIND, either express or implied.
 * See the License for the specific language governing permissions and
 * limitations under the License.
 *
*/

pub mod load;
pub use load::*;

pub mod keyboard;
pub use keyboard::*;

pub mod mesh_constraint;
pub use mesh_constraint::*;

pub mod save;
pub use save::*;

pub mod workcell;
pub use workcell::*;

<<<<<<< HEAD
use bevy::pbr::wireframe::{Wireframe, WireframePlugin};
=======
pub mod urdf;
pub use urdf::*;

>>>>>>> 66af620a
use bevy::render::{render_resource::WgpuFeatures, settings::WgpuSettings};
use bevy::{prelude::*, render::view::visibility::VisibilitySystems, transform::TransformSystem};
use bevy_infinite_grid::{InfiniteGrid, InfiniteGridBundle, InfiniteGridPlugin};

use crate::interaction::Gizmo;
use crate::AppState;
use crate::{
    shapes::make_infinite_grid,
    site::{
        clear_model_trashcan, handle_model_loaded_events, handle_new_mesh_primitives,
        handle_new_sdf_roots, handle_update_fuel_cache_requests, make_models_selectable,
        propagate_model_render_layers, read_update_fuel_cache_results,
        reload_failed_models_with_new_api_key, update_anchor_transforms, update_model_scales,
        update_model_scenes, update_model_tentative_formats, update_transforms_for_changed_poses,
    },
};

use rmf_site_format::ModelMarker;

use bevy_rapier3d::prelude::*;

#[derive(Default)]
pub struct WorkcellEditorPlugin;

fn spawn_grid(mut commands: Commands) {
    commands.spawn(make_infinite_grid(1.0, 100.0, None));
}

fn delete_grid(mut commands: Commands, grids: Query<Entity, With<InfiniteGrid>>) {
    for grid in grids.iter() {
        commands.entity(grid).despawn_recursive();
    }
}

impl Plugin for WorkcellEditorPlugin {
    fn build(&self, app: &mut App) {
        app.add_plugin(InfiniteGridPlugin)
<<<<<<< HEAD
            .add_plugin(WireframePlugin)
=======
            .insert_resource(WgpuSettings {
                features: WgpuFeatures::POLYGON_MODE_LINE,
                ..default()
            })
>>>>>>> 66af620a
            .add_plugin(RapierPhysicsPlugin::<NoUserData>::default())
            .add_plugin(RapierDebugRenderPlugin::default())
            .add_event::<SaveWorkcell>()
            .add_event::<LoadWorkcell>()
            .add_event::<ChangeCurrentWorkcell>()
<<<<<<< HEAD
            .add_systems(OnEnter(AppState::WorkcellEditor), spawn_grid)
            .add_systems(OnExit(AppState::WorkcellEditor), delete_grid)
            .add_systems(
                Update,
                (
                    add_wireframe_to_meshes,
                    update_constraint_dependents,
                    handle_model_loaded_events,
                    update_model_scenes,
                    update_model_scales,
                    update_model_tentative_formats,
                    propagate_model_render_layers,
                    make_models_selectable,
                    handle_update_fuel_cache_requests,
                    read_update_fuel_cache_results,
                    reload_failed_models_with_new_api_key,
                    handle_workcell_keyboard_input,
                    handle_new_mesh_primitives,
                    change_workcell.before(load_workcell),
                    handle_new_sdf_roots,
                )
                    .run_if(in_state(AppState::WorkcellEditor)),
            )
            .add_systems(
                PreUpdate,
                clear_model_trashcan.run_if(in_state(AppState::WorkcellEditor)),
=======
            .add_system_set(SystemSet::on_enter(AppState::WorkcellEditor).with_system(spawn_grid))
            .add_system_set(SystemSet::on_exit(AppState::WorkcellEditor).with_system(delete_grid))
            .add_system_set(
                SystemSet::on_update(AppState::WorkcellEditor)
                    .with_system(update_constraint_dependents)
                    .with_system(handle_model_loaded_events)
                    .with_system(update_model_scenes)
                    .with_system(update_model_scales)
                    .with_system(update_model_tentative_formats)
                    .with_system(propagate_model_render_layers)
                    .with_system(make_models_selectable)
                    .with_system(handle_update_fuel_cache_requests)
                    .with_system(read_update_fuel_cache_results)
                    .with_system(reload_failed_models_with_new_api_key)
                    .with_system(handle_workcell_keyboard_input)
                    .with_system(handle_new_mesh_primitives)
                    .with_system(change_workcell.before(load_workcell))
                    .with_system(handle_new_sdf_roots)
                    .with_system(handle_new_urdf_roots),
>>>>>>> 66af620a
            )
            .add_systems(
                Update,
                (load_workcell, save_workcell, add_workcell_visualization),
            )
            // TODO(luca) restore doing this before transform propagation
            .add_systems(
                Update,
                (
                    update_anchor_transforms,
                    add_anchors_for_new_mesh_constraints,
                    update_transforms_for_changed_poses,
                )
                    .run_if(in_state(AppState::WorkcellEditor)),
            );
    }
}<|MERGE_RESOLUTION|>--- conflicted
+++ resolved
@@ -30,13 +30,6 @@
 pub mod workcell;
 pub use workcell::*;
 
-<<<<<<< HEAD
-use bevy::pbr::wireframe::{Wireframe, WireframePlugin};
-=======
-pub mod urdf;
-pub use urdf::*;
-
->>>>>>> 66af620a
 use bevy::render::{render_resource::WgpuFeatures, settings::WgpuSettings};
 use bevy::{prelude::*, render::view::visibility::VisibilitySystems, transform::TransformSystem};
 use bevy_infinite_grid::{InfiniteGrid, InfiniteGridBundle, InfiniteGridPlugin};
@@ -74,26 +67,14 @@
 impl Plugin for WorkcellEditorPlugin {
     fn build(&self, app: &mut App) {
         app.add_plugin(InfiniteGridPlugin)
-<<<<<<< HEAD
-            .add_plugin(WireframePlugin)
-=======
-            .insert_resource(WgpuSettings {
-                features: WgpuFeatures::POLYGON_MODE_LINE,
-                ..default()
-            })
->>>>>>> 66af620a
-            .add_plugin(RapierPhysicsPlugin::<NoUserData>::default())
-            .add_plugin(RapierDebugRenderPlugin::default())
             .add_event::<SaveWorkcell>()
             .add_event::<LoadWorkcell>()
             .add_event::<ChangeCurrentWorkcell>()
-<<<<<<< HEAD
             .add_systems(OnEnter(AppState::WorkcellEditor), spawn_grid)
             .add_systems(OnExit(AppState::WorkcellEditor), delete_grid)
             .add_systems(
                 Update,
                 (
-                    add_wireframe_to_meshes,
                     update_constraint_dependents,
                     handle_model_loaded_events,
                     update_model_scenes,
@@ -114,27 +95,6 @@
             .add_systems(
                 PreUpdate,
                 clear_model_trashcan.run_if(in_state(AppState::WorkcellEditor)),
-=======
-            .add_system_set(SystemSet::on_enter(AppState::WorkcellEditor).with_system(spawn_grid))
-            .add_system_set(SystemSet::on_exit(AppState::WorkcellEditor).with_system(delete_grid))
-            .add_system_set(
-                SystemSet::on_update(AppState::WorkcellEditor)
-                    .with_system(update_constraint_dependents)
-                    .with_system(handle_model_loaded_events)
-                    .with_system(update_model_scenes)
-                    .with_system(update_model_scales)
-                    .with_system(update_model_tentative_formats)
-                    .with_system(propagate_model_render_layers)
-                    .with_system(make_models_selectable)
-                    .with_system(handle_update_fuel_cache_requests)
-                    .with_system(read_update_fuel_cache_results)
-                    .with_system(reload_failed_models_with_new_api_key)
-                    .with_system(handle_workcell_keyboard_input)
-                    .with_system(handle_new_mesh_primitives)
-                    .with_system(change_workcell.before(load_workcell))
-                    .with_system(handle_new_sdf_roots)
-                    .with_system(handle_new_urdf_roots),
->>>>>>> 66af620a
             )
             .add_systems(
                 Update,
