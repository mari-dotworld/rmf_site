/*
 * Copyright (C) 2023 Open Source Robotics Foundation
 *
 * Licensed under the Apache License, Version 2.0 (the "License");
 * you may not use this file except in compliance with the License.
 * You may obtain a copy of the License at
 *
 *     http://www.apache.org/licenses/LICENSE-2.0
 *
 * Unless required by applicable law or agreed to in writing, software
 * distributed under the License is distributed on an "AS IS" BASIS,
 * WITHOUT WARRANTIES OR CONDITIONS OF ANY KIND, either express or implied.
 * See the License for the specific language governing permissions and
 * limitations under the License.
 *
*/

pub mod joint;
pub use joint::*;

pub mod load;
pub use load::*;

pub mod keyboard;
pub use keyboard::*;

pub mod mesh_constraint;
pub use mesh_constraint::*;

pub mod model;
pub use model::*;

pub mod save;
pub use save::*;

pub mod workcell;
pub use workcell::*;

<<<<<<< HEAD
use bevy::pbr::wireframe::{Wireframe, WireframePlugin};
=======
pub mod urdf;
pub use urdf::*;

>>>>>>> 66af620a
use bevy::render::{render_resource::WgpuFeatures, settings::WgpuSettings};
use bevy::{prelude::*, render::view::visibility::VisibilitySystems, transform::TransformSystem};
use bevy_infinite_grid::{InfiniteGrid, InfiniteGridBundle, InfiniteGridPlugin};

use crate::interaction::Gizmo;
use crate::AppState;
use crate::{
    shapes::make_infinite_grid,
    site::{
        clear_model_trashcan, handle_model_loaded_events, handle_new_primitive_shapes,
        handle_new_sdf_roots, handle_update_fuel_cache_requests, make_models_selectable,
        propagate_model_render_layers, read_update_fuel_cache_results,
        reload_failed_models_with_new_api_key, update_anchor_transforms, update_model_scales,
        update_model_scenes, update_model_tentative_formats, update_transforms_for_changed_poses,
    },
};

use rmf_site_format::ModelMarker;

#[derive(Default)]
pub struct WorkcellEditorPlugin;

fn spawn_grid(mut commands: Commands) {
    commands.spawn(make_infinite_grid(1.0, 100.0, None));
}

fn delete_grid(mut commands: Commands, grids: Query<Entity, With<InfiniteGrid>>) {
    for grid in grids.iter() {
        commands.entity(grid).despawn_recursive();
    }
}

impl Plugin for WorkcellEditorPlugin {
    fn build(&self, app: &mut App) {
        app.add_plugin(InfiniteGridPlugin)
            .insert_resource(WgpuSettings {
                features: WgpuFeatures::POLYGON_MODE_LINE,
                ..default()
            })
<<<<<<< HEAD
            .add_plugin(WireframePlugin)
            .add_event::<CreateJoint>()
=======
            .add_plugin(RapierPhysicsPlugin::<NoUserData>::default())
            .add_plugin(RapierDebugRenderPlugin::default())
>>>>>>> 66af620a
            .add_event::<SaveWorkcell>()
            .add_event::<LoadWorkcell>()
            .add_event::<ChangeCurrentWorkcell>()
            .add_system_set(SystemSet::on_enter(AppState::WorkcellEditor).with_system(spawn_grid))
            .add_system_set(SystemSet::on_exit(AppState::WorkcellEditor).with_system(delete_grid))
            .add_system_set(
                SystemSet::on_update(AppState::WorkcellEditor)
                    .with_system(update_constraint_dependents)
                    .with_system(handle_model_loaded_events)
                    .with_system(update_model_scenes)
                    .with_system(flatten_loaded_models_hierarchy)
                    .with_system(replace_name_in_site_components)
                    .with_system(update_model_scales)
                    .with_system(handle_create_joint_events)
                    .with_system(cleanup_orphaned_joints)
                    .with_system(update_model_tentative_formats)
                    .with_system(propagate_model_render_layers)
                    .with_system(make_models_selectable)
                    .with_system(handle_update_fuel_cache_requests)
                    .with_system(read_update_fuel_cache_results)
                    .with_system(reload_failed_models_with_new_api_key)
                    .with_system(handle_workcell_keyboard_input)
                    .with_system(handle_new_primitive_shapes)
                    .with_system(change_workcell.before(load_workcell))
                    .with_system(handle_new_sdf_roots),
            )
            .add_system_set_to_stage(
                CoreStage::PreUpdate,
                SystemSet::on_update(AppState::WorkcellEditor).with_system(clear_model_trashcan),
            )
            .add_system(load_workcell)
            .add_system(save_workcell)
            .add_system(add_workcell_visualization)
            .add_system_set(
                SystemSet::on_update(AppState::WorkcellEditor)
                    .before(TransformSystem::TransformPropagate)
                    .after(VisibilitySystems::VisibilityPropagate)
                    .with_system(update_anchor_transforms)
                    .with_system(
                        add_anchors_for_new_mesh_constraints.before(update_anchor_transforms),
                    )
                    .with_system(update_transforms_for_changed_poses),
            );
    }
}<|MERGE_RESOLUTION|>--- conflicted
+++ resolved
@@ -36,13 +36,6 @@
 pub mod workcell;
 pub use workcell::*;
 
-<<<<<<< HEAD
-use bevy::pbr::wireframe::{Wireframe, WireframePlugin};
-=======
-pub mod urdf;
-pub use urdf::*;
-
->>>>>>> 66af620a
 use bevy::render::{render_resource::WgpuFeatures, settings::WgpuSettings};
 use bevy::{prelude::*, render::view::visibility::VisibilitySystems, transform::TransformSystem};
 use bevy_infinite_grid::{InfiniteGrid, InfiniteGridBundle, InfiniteGridPlugin};
@@ -82,13 +75,7 @@
                 features: WgpuFeatures::POLYGON_MODE_LINE,
                 ..default()
             })
-<<<<<<< HEAD
-            .add_plugin(WireframePlugin)
             .add_event::<CreateJoint>()
-=======
-            .add_plugin(RapierPhysicsPlugin::<NoUserData>::default())
-            .add_plugin(RapierDebugRenderPlugin::default())
->>>>>>> 66af620a
             .add_event::<SaveWorkcell>()
             .add_event::<LoadWorkcell>()
             .add_event::<ChangeCurrentWorkcell>()
