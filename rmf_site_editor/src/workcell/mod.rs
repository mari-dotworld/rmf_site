--- conflicted
+++ resolved
@@ -39,18 +39,12 @@
 use bevy_infinite_grid::{InfiniteGrid, InfiniteGridBundle, InfiniteGridPlugin};
 
 use crate::interaction::Gizmo;
-<<<<<<< HEAD
-use crate::site::{
-    handle_new_mesh_primitives, make_models_selectable, update_anchor_transforms,
-    update_model_scenes, update_model_tentative_formats, update_transforms_for_changed_poses,
-=======
 use crate::{
     site::{
-        make_models_selectable, update_anchor_transforms, update_model_scenes,
-        update_model_tentative_formats, update_transforms_for_changed_poses,
+        handle_new_mesh_primitives, make_models_selectable, update_anchor_transforms,
+        update_model_scenes, update_model_tentative_formats, update_transforms_for_changed_poses,
     },
     shapes::make_infinite_grid,
->>>>>>> ad661f8e
 };
 use crate::AppState;
 
