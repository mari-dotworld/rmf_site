/*
 * Copyright (C) 2022 Open Source Robotics Foundation
 *
 * Licensed under the Apache License, Version 2.0 (the "License");
 * you may not use this file except in compliance with the License.
 * You may obtain a copy of the License at
 *
 *     http://www.apache.org/licenses/LICENSE-2.0
 *
 * Unless required by applicable law or agreed to in writing, software
 * distributed under the License is distributed on an "AS IS" BASIS,
 * WITHOUT WARRANTIES OR CONDITIONS OF ANY KIND, either express or implied.
 * See the License for the specific language governing permissions and
 * limitations under the License.
 *
*/

pub mod anchor;
pub use anchor::*;

pub mod assets;
pub use assets::*;

pub mod change_plugin;
pub use change_plugin::*;

pub mod constraint;
pub use constraint::*;

pub mod deletion;
pub use deletion::*;

pub mod display_color;
pub use display_color::*;

pub mod drawing_editor;
pub use drawing_editor::*;

pub mod door;
pub use door::*;

pub mod drawing;
pub use drawing::*;

pub mod fiducial;
pub use fiducial::*;

pub mod floor;
pub use floor::*;

<<<<<<< HEAD
pub mod georeference;
pub use georeference::*;
=======
pub mod group;
pub use group::*;
>>>>>>> 6b89ce85

pub mod lane;
pub use lane::*;

pub mod level;
pub use level::*;

pub mod lift;
pub use lift::*;

pub mod light;
pub use light::*;

pub mod load;
pub use load::*;

pub mod location;
pub use location::*;

pub mod measurement;
pub use measurement::*;

pub mod model;
pub use model::*;

pub mod nav_graph;
pub use nav_graph::*;

pub mod path;
pub use path::*;

pub mod physical_camera;
pub use physical_camera::*;

pub mod pose;
pub use pose::*;

pub mod recall_plugin;
pub use recall_plugin::RecallPlugin;

pub mod sdf;
pub use sdf::*;

pub mod save;
pub use save::*;

pub mod site;
pub use site::*;

pub mod site_visualizer;
pub use site_visualizer::*;

pub mod texture;
pub use texture::*;

pub mod util;
pub use util::*;

pub mod wall;
pub use wall::*;

use crate::recency::{RecencyRank, RecencyRankingPlugin};
pub use rmf_site_format::*;

use bevy::{prelude::*, render::view::visibility::VisibilitySystems, transform::TransformSystem};

#[derive(Debug, Clone, Copy, Hash, PartialEq, Eq)]
pub enum SiteState {
    Off,
    Display,
}

#[derive(Debug, Hash, PartialEq, Eq, Clone, SystemLabel)]
pub enum SiteUpdateLabel {
    ProcessChanges,
}

#[derive(Debug, Hash, PartialEq, Eq, Clone, StageLabel)]
pub enum SiteUpdateStage {
    /// We need a custom stage for assigning orphan elements because the
    /// commands from CoreStage::Update need to flush before the AssignOrphan
    /// systems are run, and the AssignOrphan commands need to flush before the
    /// PostUpdate systems are run.
    AssignOrphans,
    /// Use a custom stage for deletions to make sure that all commands are
    /// flushed before and after deleting things.
    Deletion,
}

pub struct SitePlugin;

impl Plugin for SitePlugin {
    fn build(&self, app: &mut App) {
        app.add_state(SiteState::Off)
            .add_stage_after(
                CoreStage::Update,
                SiteUpdateStage::AssignOrphans,
                SystemStage::parallel(),
            )
            .add_state_to_stage(CoreStage::First, SiteState::Off)
            .add_state_to_stage(CoreStage::PreUpdate, SiteState::Off)
            .add_state_to_stage(SiteUpdateStage::AssignOrphans, SiteState::Off)
            .add_state_to_stage(CoreStage::PostUpdate, SiteState::Off)
            .insert_resource(ClearColor(Color::rgb(0., 0., 0.)))
            .init_resource::<SiteAssets>()
            .init_resource::<CurrentLevel>()
            .init_resource::<PhysicalLightToggle>()
            .add_event::<LoadSite>()
            .add_event::<ImportNavGraphs>()
            .add_event::<ChangeCurrentSite>()
            .add_event::<SaveSite>()
            .add_event::<SaveNavGraphs>()
            .add_event::<ToggleLiftDoorAvailability>()
            .add_event::<ExportLights>()
            .add_event::<ConsiderAssociatedGraph>()
            .add_event::<ConsiderLocationTag>()
<<<<<<< HEAD
            .add_event::<GeoReferenceSelectAnchorEvent>()
=======
            .add_event::<MergeGroups>()
>>>>>>> 6b89ce85
            .add_plugin(ChangePlugin::<AssociatedGraphs<Entity>>::default())
            .add_plugin(RecallPlugin::<RecallAssociatedGraphs<Entity>>::default())
            .add_plugin(ChangePlugin::<Motion>::default())
            .add_plugin(RecallPlugin::<RecallMotion>::default())
            .add_plugin(ChangePlugin::<ReverseLane>::default())
            .add_plugin(RecallPlugin::<RecallReverseLane>::default())
            .add_plugin(ChangePlugin::<NameOfSite>::default())
            .add_plugin(ChangePlugin::<NameInSite>::default())
            .add_plugin(ChangePlugin::<NameInWorkcell>::default())
            .add_plugin(ChangePlugin::<Pose>::default())
            .add_plugin(ChangePlugin::<Scale>::default())
            .add_plugin(ChangePlugin::<MeshConstraint<Entity>>::default())
            .add_plugin(ChangePlugin::<Distance>::default())
            .add_plugin(ChangePlugin::<Texture>::default())
            .add_plugin(ChangePlugin::<Label>::default())
            .add_plugin(RecallPlugin::<RecallLabel>::default())
            .add_plugin(ChangePlugin::<DoorType>::default())
            .add_plugin(RecallPlugin::<RecallDoorType>::default())
            .add_plugin(ChangePlugin::<LevelElevation>::default())
            .add_plugin(ChangePlugin::<LiftCabin<Entity>>::default())
            .add_plugin(RecallPlugin::<RecallLiftCabin<Entity>>::default())
            .add_plugin(ChangePlugin::<AssetSource>::default())
            .add_plugin(RecallPlugin::<RecallAssetSource>::default())
            .add_plugin(ChangePlugin::<MeshPrimitive>::default())
            .add_plugin(RecallPlugin::<RecallMeshPrimitive>::default())
            .add_plugin(ChangePlugin::<PixelsPerMeter>::default())
            .add_plugin(ChangePlugin::<PhysicalCameraProperties>::default())
            .add_plugin(ChangePlugin::<LightKind>::default())
            .add_plugin(RecallPlugin::<RecallLightKind>::default())
            .add_plugin(ChangePlugin::<DisplayColor>::default())
            .add_plugin(ChangePlugin::<LocationTags>::default())
            .add_plugin(RecallPlugin::<RecallLocationTags>::default())
            .add_plugin(ChangePlugin::<Visibility>::default())
            .add_plugin(ChangePlugin::<LayerVisibility>::default())
            .add_plugin(ChangePlugin::<GlobalFloorVisibility>::default())
            .add_plugin(ChangePlugin::<GlobalDrawingVisibility>::default())
            .add_plugin(ChangePlugin::<PreferredSemiTransparency>::default())
            .add_plugin(ChangePlugin::<Affiliation<Entity>>::default())
            .add_plugin(RecencyRankingPlugin::<NavGraphMarker>::default())
            .add_plugin(RecencyRankingPlugin::<FloorMarker>::default())
            .add_plugin(RecencyRankingPlugin::<DrawingMarker>::default())
            .add_plugin(DeletionPlugin)
            .add_plugin(DrawingEditorPlugin)
            .add_plugin(SiteVisualizerPlugin)
            .add_system(load_site)
            .add_system(import_nav_graph)
            .add_system_set_to_stage(
                CoreStage::PreUpdate,
                SystemSet::on_update(SiteState::Display)
                    .after(SiteUpdateLabel::ProcessChanges)
                    .with_system(update_lift_cabin)
                    .with_system(update_lift_edge)
                    .with_system(update_model_tentative_formats)
                    .with_system(update_drawing_pixels_per_meter)
                    .with_system(update_drawing_children_to_pixel_coordinates)
                    .with_system(fetch_image_for_texture)
                    .with_system(detect_last_selected_texture::<FloorMarker>)
                    .with_system(
                        apply_last_selected_texture::<FloorMarker>
                            .after(detect_last_selected_texture::<FloorMarker>),
                    )
                    .with_system(detect_last_selected_texture::<WallMarker>)
                    .with_system(
                        apply_last_selected_texture::<WallMarker>
                            .after(detect_last_selected_texture::<WallMarker>),
                    )
                    .with_system(update_material_for_display_color),
            )
            .add_system_set(
                SystemSet::on_update(SiteState::Display)
                    .with_system(save_site)
                    .with_system(save_nav_graphs)
                    .with_system(change_site.before(load_site)),
            )
            .add_system_set_to_stage(
                SiteUpdateStage::AssignOrphans,
                SystemSet::on_update(SiteState::Display)
                    .with_system(assign_orphan_anchors_to_parent)
                    .with_system(assign_orphan_constraints_to_parent)
                    .with_system(assign_orphan_levels_to_site)
                    .with_system(assign_orphan_nav_elements_to_site)
                    .with_system(assign_orphan_fiducials_to_parent)
                    .with_system(assign_orphan_elements_to_level::<DoorMarker>)
                    .with_system(assign_orphan_elements_to_level::<DrawingMarker>)
                    .with_system(assign_orphan_elements_to_level::<FloorMarker>)
                    .with_system(assign_orphan_elements_to_level::<LightKind>)
                    .with_system(assign_orphan_elements_to_level::<ModelMarker>)
                    .with_system(assign_orphan_elements_to_level::<PhysicalCameraProperties>)
                    .with_system(assign_orphan_elements_to_level::<WallMarker>)
                    .with_system(add_category_to_graphs)
                    .with_system(add_tags_to_lift)
                    .with_system(add_material_for_display_colors)
                    .with_system(add_physical_lights),
            )
            .add_system_set_to_stage(
                CoreStage::PostUpdate,
                SystemSet::on_update(SiteState::Display)
                    .before(TransformSystem::TransformPropagate)
                    .after(VisibilitySystems::VisibilityPropagate)
                    .with_system(update_anchor_transforms)
                    .with_system(add_door_visuals)
                    .with_system(update_changed_door)
                    .with_system(update_door_for_moved_anchors)
                    .with_system(add_floor_visuals)
                    .with_system(update_floors)
                    .with_system(update_floors_for_moved_anchors)
                    .with_system(update_floors)
                    .with_system(update_floor_visibility)
                    .with_system(update_drawing_visibility)
                    .with_system(add_lane_visuals)
                    .with_system(add_location_visuals)
                    .with_system(add_fiducial_visuals)
                    .with_system(add_constraint_visuals)
                    .with_system(update_level_visibility)
                    .with_system(update_changed_lane)
                    .with_system(update_lane_for_moved_anchor)
                    .with_system(remove_association_for_deleted_graphs)
                    .with_system(add_unused_fiducial_tracker)
                    .with_system(update_fiducial_usage_tracker)
                    .with_system(
                        update_visibility_for_lanes.after(remove_association_for_deleted_graphs),
                    )
                    .with_system(
                        update_visibility_for_locations
                            .after(remove_association_for_deleted_graphs),
                    )
                    .with_system(update_changed_location)
                    .with_system(update_location_for_moved_anchors)
                    .with_system(update_changed_fiducial)
                    .with_system(update_fiducial_for_moved_anchors)
                    .with_system(handle_consider_associated_graph)
                    .with_system(handle_consider_location_tag)
                    .with_system(update_lift_for_moved_anchors)
                    .with_system(update_lift_door_availability)
                    .with_system(update_physical_lights)
                    .with_system(toggle_physical_lights)
                    .with_system(add_measurement_visuals)
                    .with_system(update_changed_measurement)
                    .with_system(update_measurement_for_moved_anchors)
                    .with_system(update_constraint_for_moved_anchors)
                    .with_system(update_constraint_for_changed_labels)
                    .with_system(update_changed_constraint)
                    .with_system(update_model_scenes)
                    .with_system(update_affiliations)
                    .with_system(update_members_of_groups.after(update_affiliations))
                    .with_system(handle_new_sdf_roots)
                    .with_system(update_model_scales)
                    .with_system(make_models_selectable)
                    .with_system(handle_new_mesh_primitives)
                    .with_system(add_drawing_visuals)
                    .with_system(handle_loaded_drawing)
                    .with_system(update_drawing_rank)
                    .with_system(add_physical_camera_visuals)
                    .with_system(add_wall_visual)
                    .with_system(update_walls_for_moved_anchors)
                    .with_system(update_walls)
                    .with_system(update_transforms_for_changed_poses)
                    .with_system(align_site_drawings)
                    .with_system(export_lights),
            );
    }
}<|MERGE_RESOLUTION|>--- conflicted
+++ resolved
@@ -48,13 +48,11 @@
 pub mod floor;
 pub use floor::*;
 
-<<<<<<< HEAD
 pub mod georeference;
 pub use georeference::*;
-=======
+
 pub mod group;
 pub use group::*;
->>>>>>> 6b89ce85
 
 pub mod lane;
 pub use lane::*;
@@ -171,11 +169,8 @@
             .add_event::<ExportLights>()
             .add_event::<ConsiderAssociatedGraph>()
             .add_event::<ConsiderLocationTag>()
-<<<<<<< HEAD
             .add_event::<GeoReferenceSelectAnchorEvent>()
-=======
             .add_event::<MergeGroups>()
->>>>>>> 6b89ce85
             .add_plugin(ChangePlugin::<AssociatedGraphs<Entity>>::default())
             .add_plugin(RecallPlugin::<RecallAssociatedGraphs<Entity>>::default())
             .add_plugin(ChangePlugin::<Motion>::default())
