--- conflicted
+++ resolved
@@ -117,17 +117,13 @@
 pub mod wall;
 pub use wall::*;
 
-<<<<<<< HEAD
 use bevy_points::prelude::PointsPlugin;
 
 use crate::{
     interaction::{limit_size, LINE_PICKING_LAYER, POINT_PICKING_LAYER},
     recency::{RecencyRank, RecencyRankingPlugin},
 };
-=======
-use crate::recency::{RecencyRank, RecencyRankingPlugin};
 use crate::{clear_old_issues_on_new_validate_event, RegisterIssueType};
->>>>>>> fbc5fbf4
 pub use rmf_site_format::*;
 
 use bevy::{
@@ -175,12 +171,8 @@
             .add_state_to_stage(SiteUpdateStage::AssignOrphans, SiteState::Off)
             .add_state_to_stage(CoreStage::PostUpdate, SiteState::Off)
             .insert_resource(ClearColor(Color::rgb(0., 0., 0.)))
-<<<<<<< HEAD
-            .insert_resource(FloorVisibility::default())
             .init_resource::<PointAsset>()
-=======
             .init_resource::<FuelClient>()
->>>>>>> fbc5fbf4
             .init_resource::<SiteAssets>()
             .init_resource::<CurrentLevel>()
             .init_resource::<PhysicalLightToggle>()
@@ -259,10 +251,8 @@
                     .with_system(update_lift_cabin)
                     .with_system(update_lift_edge)
                     .with_system(update_model_tentative_formats)
-<<<<<<< HEAD
                     .with_system(update_material_for_display_color)
-                    .with_system(limit_size),
-=======
+                    .with_system(limit_size)
                     .with_system(check_for_duplicated_door_names)
                     .with_system(check_for_duplicated_lift_names)
                     .with_system(check_for_duplicated_dock_names)
@@ -282,7 +272,6 @@
                             .after(detect_last_selected_texture::<WallMarker>),
                     )
                     .with_system(update_material_for_display_color),
->>>>>>> fbc5fbf4
             )
             .add_system_set(
                 SystemSet::on_update(SiteState::Display)
